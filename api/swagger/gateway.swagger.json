--- conflicted
+++ resolved
@@ -27,8 +27,6 @@
             }
           }
         },
-<<<<<<< HEAD
-=======
         "parameters": [
           {
             "name": "limit",
@@ -55,7 +53,6 @@
             "format": "int64"
           }
         ],
->>>>>>> 49db8e38
         "tags": [
           "Gateway"
         ]
@@ -103,8 +100,7 @@
             "name": "mac",
             "in": "path",
             "required": true,
-            "type": "string",
-            "format": "string"
+            "type": "string"
           }
         ],
         "tags": [
@@ -127,8 +123,7 @@
             "name": "mac",
             "in": "path",
             "required": true,
-            "type": "string",
-            "format": "string"
+            "type": "string"
           }
         ],
         "tags": [
@@ -151,8 +146,7 @@
             "name": "mac",
             "in": "path",
             "required": true,
-            "type": "string",
-            "format": "string"
+            "type": "string"
           },
           {
             "name": "body",
@@ -185,8 +179,28 @@
             "name": "mac",
             "in": "path",
             "required": true,
-            "type": "string",
-            "format": "string"
+            "type": "string"
+          },
+          {
+            "name": "interval",
+            "description": "Aggregation interval.  One of \"second\", \"minute\", \"hour\", \"day\", \"week\",\n\"month\", \"quarter\", \"year\".  Case insensitive.",
+            "in": "query",
+            "required": false,
+            "type": "string"
+          },
+          {
+            "name": "startTimestamp",
+            "description": "Timestamp to start from.",
+            "in": "query",
+            "required": false,
+            "type": "string"
+          },
+          {
+            "name": "endTimestamp",
+            "description": "Timestamp until to get from.",
+            "in": "query",
+            "required": false,
+            "type": "string"
           }
         ],
         "tags": [
@@ -201,17 +215,14 @@
       "properties": {
         "mac": {
           "type": "string",
-          "format": "string",
           "description": "Hex encoded mac address."
         },
         "name": {
           "type": "string",
-          "format": "string",
           "title": "A name for the gateway"
         },
         "description": {
           "type": "string",
-          "format": "string",
           "title": "A description for the gateway"
         },
         "latitude": {
@@ -244,7 +255,6 @@
       "properties": {
         "mac": {
           "type": "string",
-          "format": "string",
           "description": "Hex encoded mac address."
         }
       }
@@ -257,7 +267,6 @@
       "properties": {
         "timestamp": {
           "type": "string",
-          "format": "string",
           "description": "Timestamp of the (aggregated) measurement."
         },
         "rxPacketsReceived": {
@@ -287,7 +296,6 @@
       "properties": {
         "mac": {
           "type": "string",
-          "format": "string",
           "description": "Hex encoded mac address of the node."
         }
       }
@@ -297,17 +305,14 @@
       "properties": {
         "mac": {
           "type": "string",
-          "format": "string",
           "description": "Hex encoded mac address."
         },
         "name": {
           "type": "string",
-          "format": "string",
           "title": "A name for the gateway"
         },
         "description": {
           "type": "string",
-          "format": "string",
           "title": "A description for the gateway"
         },
         "latitude": {
@@ -327,22 +332,18 @@
         },
         "createdAt": {
           "type": "string",
-          "format": "string",
           "title": "Creation timestamp of the record"
         },
         "updatedAt": {
           "type": "string",
-          "format": "string",
           "title": "Last update timestamp of the record"
         },
         "firstSeenAt": {
           "type": "string",
-          "format": "string",
           "description": "The timestamp of the first data from the gateway."
         },
         "lastSeenAt": {
           "type": "string",
-          "format": "string",
           "description": "The timestamp of the most recent data from the gateway."
         },
         "organizationID": {
@@ -357,22 +358,18 @@
       "properties": {
         "mac": {
           "type": "string",
-          "format": "string",
           "description": "Hex encoded mac address."
         },
         "interval": {
           "type": "string",
-          "format": "string",
           "description": "Aggregation interval.  One of \"second\", \"minute\", \"hour\", \"day\", \"week\",\n\"month\", \"quarter\", \"year\".  Case insensitive."
         },
         "startTimestamp": {
           "type": "string",
-          "format": "string",
           "description": "Timestamp to start from."
         },
         "endTimestamp": {
           "type": "string",
-          "format": "string",
           "description": "Timestamp until to get from."
         }
       }
@@ -460,17 +457,14 @@
       "properties": {
         "mac": {
           "type": "string",
-          "format": "string",
           "description": "Hex encoded mac address."
         },
         "name": {
           "type": "string",
-          "format": "string",
           "title": "A name for the gateway"
         },
         "description": {
           "type": "string",
-          "format": "string",
           "title": "A description for the gateway"
         },
         "latitude": {
