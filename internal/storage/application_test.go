--- conflicted
+++ resolved
@@ -55,15 +55,9 @@
 			})
 
 			Convey("When creating a user", func() {
-<<<<<<< HEAD
-				user := User {
-					Username: "username",
-					IsAdmin: false,
-=======
 				user := User{
 					Username:   "username",
 					IsAdmin:    false,
->>>>>>> 4f94ca1f
 					SessionTTL: 20,
 				}
 				password := "somepassword"
@@ -71,84 +65,47 @@
 				So(err, ShouldBeNil)
 
 				Convey("Then the user can be added to the application", func() {
-<<<<<<< HEAD
-					err := CreateUserForApplication(db, app.ID, userId, true )
-					So(err, ShouldBeNil)
-					Convey("Then the user count for the application is 1", func() {
-						count, err := GetApplicationUsersCount(db, app.ID )
-=======
 					err := CreateUserForApplication(db, app.ID, userId, true)
 					So(err, ShouldBeNil)
 					Convey("Then the user count for the application is 1", func() {
 						count, err := GetApplicationUsersCount(db, app.ID)
->>>>>>> 4f94ca1f
 						So(err, ShouldBeNil)
 						So(count, ShouldEqual, 1)
 					})
 					Convey("Then the user can be accessed via application get", func() {
-<<<<<<< HEAD
-						ua, err := GetUserForApplication(db, app.ID, userId )
-						So(err, ShouldBeNil)
-						So(ua.UserId, ShouldEqual, userId)
-=======
 						ua, err := GetUserForApplication(db, app.ID, userId)
 						So(err, ShouldBeNil)
 						So(ua.UserID, ShouldEqual, userId)
->>>>>>> 4f94ca1f
 						So(ua.Username, ShouldEqual, user.Username)
 						So(ua.IsAdmin, ShouldEqual, true)
 						So(ua.CreatedAt, ShouldResemble, ua.UpdatedAt)
 					})
 					Convey("Then the user can be accessed via get all users for application", func() {
-<<<<<<< HEAD
-						uas, err := GetApplicationUsers(db, app.ID, 10, 0 )
-						So(err, ShouldBeNil)
-						So(uas, ShouldNotBeNil)
-						So(uas, ShouldHaveLength, 1)
-						So(uas[0].UserId, ShouldEqual, userId)
-=======
 						uas, err := GetApplicationUsers(db, app.ID, 10, 0)
 						So(err, ShouldBeNil)
 						So(uas, ShouldNotBeNil)
 						So(uas, ShouldHaveLength, 1)
 						So(uas[0].UserID, ShouldEqual, userId)
->>>>>>> 4f94ca1f
 						So(uas[0].Username, ShouldEqual, user.Username)
 						So(uas[0].IsAdmin, ShouldEqual, true)
 						So(uas[0].CreatedAt, ShouldResemble, uas[0].UpdatedAt)
 					})
 					Convey("Then the user access to the application can be updated", func() {
-<<<<<<< HEAD
-						err := UpdateUserForApplication(db, app.ID, userId, false )
-						So(err, ShouldBeNil)
-						Convey("Then the user can be accessed showing the new setting", func() {
-							ua, err := GetUserForApplication(db, app.ID, userId )
-							So(err, ShouldBeNil)
-							So(ua.UserId, ShouldEqual, userId)
-=======
 						err := UpdateUserForApplication(db, app.ID, userId, false)
 						So(err, ShouldBeNil)
 						Convey("Then the user can be accessed showing the new setting", func() {
 							ua, err := GetUserForApplication(db, app.ID, userId)
 							So(err, ShouldBeNil)
 							So(ua.UserID, ShouldEqual, userId)
->>>>>>> 4f94ca1f
 							So(ua.IsAdmin, ShouldEqual, false)
 							So(ua.CreatedAt, ShouldNotResemble, ua.UpdatedAt)
 						})
 					})
 					Convey("Then the user can be deleted from the application", func() {
-<<<<<<< HEAD
-						err := DeleteUserForApplication(db, app.ID, userId )
-						So(err, ShouldBeNil)
-						Convey("Then the user cannot be accessed via get", func() {
-							ua, err := GetUserForApplication(db, app.ID, userId )
-=======
 						err := DeleteUserForApplication(db, app.ID, userId)
 						So(err, ShouldBeNil)
 						Convey("Then the user cannot be accessed via get", func() {
 							ua, err := GetUserForApplication(db, app.ID, userId)
->>>>>>> 4f94ca1f
 							So(err, ShouldNotBeNil)
 							So(ua, ShouldBeNil)
 						})
