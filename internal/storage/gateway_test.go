--- conflicted
+++ resolved
@@ -6,18 +6,13 @@
 	"testing"
 	"time"
 
+	"github.com/lib/pq/hstore"
 	"github.com/pkg/errors"
 	"github.com/stretchr/testify/require"
 
 	"github.com/brocaar/chirpstack-application-server/internal/backend/networkserver"
 	"github.com/brocaar/chirpstack-application-server/internal/backend/networkserver/mock"
 	"github.com/brocaar/lorawan"
-<<<<<<< HEAD
-=======
-	"github.com/lib/pq/hstore"
-	"github.com/pkg/errors"
-	. "github.com/smartystreets/goconvey/convey"
->>>>>>> 75fcf7fd
 )
 
 func (ts *StorageTestSuite) TestGateway() {
@@ -64,6 +59,16 @@
 			Latitude:        1,
 			Longitude:       2,
 			Altitude:        3,
+			Tags: hstore.Hstore{
+				Map: map[string]sql.NullString{
+					"foo": sql.NullString{Valid: true, String: "bar"},
+				},
+			},
+			Metadata: hstore.Hstore{
+				Map: map[string]sql.NullString{
+					"foo": sql.NullString{Valid: true, String: "bar"},
+				},
+			},
 		}
 		assert.NoError(CreateGateway(context.Background(), ts.Tx(), &gw))
 		gw.CreatedAt = gw.CreatedAt.Round(time.Millisecond).UTC()
@@ -124,55 +129,11 @@
 			assert.Equal(gw.MAC, gws[0].MAC)
 		})
 
-<<<<<<< HEAD
 		t.Run("Get get gateways for organization id", func(t *testing.T) {
 			assert := require.New(t)
 
 			c, err := GetGatewayCount(context.Background(), ts.Tx(), GatewayFilters{
 				OrganizationID: org.ID,
-=======
-		Convey("When creating a gateway", func() {
-			now := time.Now().Round(time.Second)
-
-			gw := Gateway{
-				MAC:             lorawan.EUI64{1, 2, 3, 4, 5, 6, 7, 8},
-				FirstSeenAt:     &now,
-				LastSeenAt:      &now,
-				Name:            "test-gw",
-				Description:     "test gateway",
-				OrganizationID:  org.ID,
-				Ping:            true,
-				NetworkServerID: n.ID,
-				Latitude:        1,
-				Longitude:       2,
-				Altitude:        3,
-				Tags: hstore.Hstore{
-					Map: map[string]sql.NullString{
-						"foo": sql.NullString{Valid: true, String: "bar"},
-					},
-				},
-				Metadata: hstore.Hstore{
-					Map: map[string]sql.NullString{
-						"foo": sql.NullString{Valid: true, String: "bar"},
-					},
-				},
-			}
-			So(CreateGateway(context.Background(), DB(), &gw), ShouldBeNil)
-			gw.CreatedAt = gw.CreatedAt.Truncate(time.Millisecond).UTC()
-			gw.UpdatedAt = gw.UpdatedAt.Truncate(time.Millisecond).UTC()
-
-			Convey("Then it can be get by its MAC", func() {
-				gw2, err := GetGateway(context.Background(), DB(), gw.MAC, false)
-				So(err, ShouldBeNil)
-				gw2.CreatedAt = gw2.CreatedAt.Truncate(time.Millisecond).UTC()
-				gw2.UpdatedAt = gw2.UpdatedAt.Truncate(time.Millisecond).UTC()
-				firstSeen := gw2.FirstSeenAt.Truncate(time.Millisecond).UTC()
-				lastSeen := gw2.LastSeenAt.Truncate(time.Millisecond).UTC()
-				gw.FirstSeenAt = &firstSeen
-				gw.LastSeenAt = &lastSeen
-
-				So(gw2, ShouldResemble, gw)
->>>>>>> 75fcf7fd
 			})
 			assert.NoError(err)
 			assert.Equal(1, c)
