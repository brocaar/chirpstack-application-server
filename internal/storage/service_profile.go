--- conflicted
+++ resolved
@@ -3,11 +3,7 @@
 import (
 	"context"
 	"time"
-<<<<<<< HEAD
 	"strings"
-=======
-	"regexp"
->>>>>>> dbc6f632
 
 	"google.golang.org/grpc"
 	"google.golang.org/grpc/codes"
@@ -21,8 +17,6 @@
 	"github.com/brocaar/chirpstack-application-server/internal/logging"
 	"github.com/brocaar/chirpstack-api/go/v3/ns"
 )
-
-var serviceProfileNameRegexp = regexp.MustCompile(`^[\w-]+$`)
 
 // ServiceProfile defines the service-profile.
 type ServiceProfile struct {
@@ -46,11 +40,7 @@
 
 // Validate validates the service-profile data.
 func (sp ServiceProfile) Validate() error {
-<<<<<<< HEAD
-	if strings.TrimSpace(sp.Name) != "" {
-=======
-	if !serviceProfileNameRegexp.MatchString(sp.Name) {
->>>>>>> dbc6f632
+	if strings.TrimSpace(sp.Name) == "" {
 		return ErrServiceProfileInvalidName
 	}
 	return nil
