--- conflicted
+++ resolved
@@ -3,16 +3,9 @@
 import Select from "react-select";
 
 import ChannelStore from "../stores/ChannelStore";
-<<<<<<< HEAD
-import OrganizationStore from "../stores/OrganizationStore";
-import SessionStore from "../stores/SessionStore";
-
-import Select from "react-select";
-=======
 import SessionStore from "../stores/SessionStore";
 import OrganizationStore from "../stores/OrganizationStore";
 
->>>>>>> 4d7da19e
 
 class ApplicationForm extends Component {
   constructor() {
@@ -21,11 +14,7 @@
       activeTab: "application",
       application: {},
       channelLists: [],
-<<<<<<< HEAD
-      organizations: [],
-=======
       isGlobalAdmin: false,
->>>>>>> 4d7da19e
     };
 
     ChannelStore.getAllChannelLists((lists) => {
@@ -34,29 +23,10 @@
 
     this.handleSubmit = this.handleSubmit.bind(this);
     this.changeTab = this.changeTab.bind(this);
-<<<<<<< HEAD
-
-    this.getOrganizationSelectionList();
-  }
-  
-  getOrganizationSelectionList() {
-	  OrganizationStore.getAll( "", 0, 0, (totalCount, noorgs) => {
-		  OrganizationStore.getAll( "", totalCount, 0, (totCnt, orgs) => {
-			  var orgsmap = orgs.map((org, i) => {
-		          return {
-		            value: org.id,
-		            label: org.displayName,
-		          };
-		      });
-	          this.setState({organizations: orgsmap});
-		  });
-	  });
-=======
     this.onOrganizationAutocomplete = this.onOrganizationAutocomplete.bind(this);
     this.onOrganizationSelect = this.onOrganizationSelect.bind(this);
     this.setSelectedOrganization = this.setSelectedOrganization.bind(this);
     this.setInitialOrganizations = this.setInitialOrganizations.bind(this);
->>>>>>> 4d7da19e
   }
 
   componentDidMount() {
@@ -83,10 +53,8 @@
   }
 
   onChange(field, e) {
-	let application = this.state.application;
-	if ( field == "organizationID" ) {
-		application.organizationID = e.value;
-	} else if (e.target.type === "number") {
+    let application = this.state.application;
+    if (e.target.type === "number") {
       application[field] = parseInt(e.target.value, 10); 
     } else if (e.target.type === "checkbox") {
       application[field] = e.target.checked;
@@ -163,8 +131,6 @@
   }
 
   render() {
-	  var selectDisabled = !SessionStore.isAdmin();
-	  
     return (
       <div>
         <ul className="nav nav-tabs">
@@ -185,23 +151,6 @@
               <label className="control-label" htmlFor="name">Application description</label>
               <input className="form-control" id="description" type="text" placeholder="a short description of your application" required value={this.state.application.description || ''} onChange={this.onChange.bind(this, 'description')} />
             </div>
-<<<<<<< HEAD
-              
-            <div className="form-group">
-              <label className="control-label" htmlFor="organization">Application organization</label>
-              <span className="org-select"><Select
-	              name="organization"
-	              disabled={selectDisabled}
-	              options={this.state.organizations}
-	              value={this.state.application.organizationID}
-	              clearable={false}
-	              autosize={true}
-	              autoload={false}
-	              onChange={this.onChange.bind(this, 'organizationID')}
-	            /></span>
-            </div>
-
-=======
             <div className={"form-group " + (this.state.isGlobalAdmin && this.props.update ? '' : 'hidden')}>
               <label className="control-label" htmlFor="organization">Organization</label>
               <Select.Async
@@ -217,7 +166,6 @@
               /> 
               <p className="help-block">Note that moving an application to a different organization can only be done by global admin users.</p>
             </div>
->>>>>>> 4d7da19e
           </div>
           <div className={(this.state.activeTab === "network-settings" ? '' : 'hidden')}>
             <div className="form-group">
