import React, { Component } from 'react';
import { Link } from 'react-router';

import { Map, Marker, TileLayer } from 'react-leaflet';
import Select from "react-select";

import SessionStore from "../stores/SessionStore";
import OrganizationStore from "../stores/OrganizationStore";
import LocationStore from "../stores/LocationStore";


import OrganizationStore from "../stores/OrganizationStore";
import SessionStore from "../stores/SessionStore";
import LocationStore from "../stores/LocationStore";

import Select from "react-select";

class GatewayForm extends Component {
  constructor() {
    super();

    this.state = {
      isGlobalAdmin: false,
      gateway: {},
      mapZoom: 15,
<<<<<<< HEAD
      organizations: [],
=======
      initialOrganizationOptions: [],
>>>>>>> 4d7da19e
    };

    this.handleSubmit = this.handleSubmit.bind(this);
    this.updatePosition = this.updatePosition.bind(this);
    this.updateZoom = this.updateZoom.bind(this);
    this.setToCurrentPosition = this.setToCurrentPosition.bind(this);
    this.handleSetToCurrentPosition = this.handleSetToCurrentPosition.bind(this);
<<<<<<< HEAD
    
    this.getOrganizationSelectionList();
    
    this.setToCurrentPosition();
    
    // Set up number verification.  Get the decimal point for the locale by 
    // converting the Number 0.1 to a local string, and then getting rid of the digits.
    var decpt = 0.1.toLocaleString().replace(/\d/g, '');
    // RegExps to eliminate invalid characters.  First, anything digit or local 
    // decimal point or sign is allowed.  Then, the format
    this.re = {};
    this.re.cleanup = new RegExp( "[^0-9+-" + decpt + "]", "g" );
	this.re.valid = new RegExp( "^[+-]?\\d+\\" + decpt + "?\\d*", "");
	this.re.noleadingzero = new RegExp("^([+-]?)0*([1-9])");
	this.re.noleadingzeroreplacement = "$1$2";
    
=======
    this.onOrganizationAutocomplete = this.onOrganizationAutocomplete.bind(this);
    this.onOrganizationSelect = this.onOrganizationSelect.bind(this);
    this.setSelectedOrganization = this.setSelectedOrganization.bind(this);
    this.setInitialOrganizations = this.setInitialOrganizations.bind(this);
>>>>>>> 4d7da19e
  }

  getOrganizationSelectionList() {
	  OrganizationStore.getAll( "", 0, 0, (totalCount, noorgs) => {
		  OrganizationStore.getAll( "", totalCount, 0, (totCnt, orgs) => {
			  var orgsmap = orgs.map((org, i) => {
		          return {
		            value: org.id,
		            label: org.displayName,
		          };
		      });
	          this.setState({organizations: orgsmap});
		  });
	  });
  }
  
  onChange(field, e) {
    let gateway = this.state.gateway;

    if ( field === "organizationID" ) {
		gateway.organizationID = e.value;
	} else if ( field === "altitude" ) {
		if ( "" == e.target.value ) {
			// Translate blank field to 0.
			gateway["altitude"] = "0";
		} else {
			try
			{
				// Verify we only have an integer or float value.  Ignore all character input.
				var validChars = e.target.value.replace(this.re.cleanup, '');
				// Above allows any combination of digits and decimal points.  Make sure
				// we have something like [+|-]ddd[.ddd].
				var validFormat = this.re.valid.exec(validChars);
				// Remove any leading zero.  Because that's just weird.  Can't use
				// parsefloat as that will also remove decimal points as you are typing.
				gateway["altitude"] = validFormat.toLocaleString().replace(this.re.noleadingzero, this.re.noleadingzeroreplacement);
			} catch ( whatever ) {
				// Something is funky with what they typed.  Go back to last known 
				// valid value.
				gateway["altitude"] = gateway["altitude"];
			}
		}
	} else if (e.target.type === "number") {
      gateway[field] = parseFloat(e.target.value);
    } else {
      gateway[field] = e.target.value;
    }

    this.setState({gateway: gateway});
  }

  updatePosition() {
    const position = this.refs.marker.leafletElement.getLatLng();
    let gateway = this.state.gateway;
    gateway.latitude = position.lat;
    gateway.longitude = position.lng;
    this.setState({
      gateway: gateway,
    });
  }

  updateZoom(e) {
    this.setState({
      mapZoom: e.target.getZoom(),
    });
  }

  componentDidMount() {
    this.setState({
      gateway: this.props.gateway,
      isGlobalAdmin: SessionStore.isAdmin(),
    }, () => {
      this.setSelectedOrganization();
    });

<<<<<<< HEAD
  }

  setToCurrentPosition(overwrite) {
    if (navigator.geolocation) {
//      navigator.geolocation.getCurrentPosition((position) => {
    	LocationStore.getLocation( (position) => {
        if (overwrite === true || typeof(this.state.gateway.latitude) === "undefined" || typeof(this.state.gateway.longitude) === "undefined" || this.state.gateway.latitude === 0 || this.state.gateway.longitude === 0) {
          let gateway = this.state.gateway;
          gateway.latitude = position.coords.latitude;
          gateway.longitude = position.coords.longitude;
          this.setState({
            gateway: gateway,
          });
        }
      });
    }
=======
    this.setToCurrentPosition(false);

    SessionStore.on("change", () => {
      this.setState({
        isGlobalAdmin: SessionStore.isAdmin(),
      });
    });
  }

  setToCurrentPosition(overwrite) {
    LocationStore.getLocation((position) => {
      if (overwrite === true || typeof(this.state.gateway.latitude) === "undefined" || typeof(this.state.gateway.longitude) === "undefined" || this.state.gateway.latitude === 0 || this.state.gateway.longitude === 0) {
        let gateway = this.state.gateway;
        gateway.latitude = position.coords.latitude;
        gateway.longitude = position.coords.longitude;
        this.setState({
          gateway: gateway,
        });
      }
    });
>>>>>>> 4d7da19e
  }

  componentWillReceiveProps(nextProps) {
    this.setState({
      gateway: nextProps.gateway, 
    }, () => {
      this.setSelectedOrganization();
    });
  }
  
  handleSubmit(e) {
    e.preventDefault();
    this.state.gateway.altitude = parseFloat( this.state.gateway.altitude );
    this.props.onSubmit(this.state.gateway);
  }

  handleSetToCurrentPosition(e) {
    e.preventDefault();
    this.setToCurrentPosition(true);
  }

  onOrganizationAutocomplete(input, callbackFunc) {
    OrganizationStore.getAll(input, 10, 0, (totalCount, orgs) => {
      const options = orgs.map((org, i) => {
        return {
          value: org.id,
          label: org.displayName,
        };
      });

      callbackFunc(null, {
        options: options,
        complete: true,
      });
    });
  }

  onOrganizationSelect(val) {
    let gateway = this.state.gateway;
    gateway.organizationID = val.value;
    this.setState({
      gateway: gateway,
      initialOrganizationOptions: [val],
    });
  }

  setSelectedOrganization() {
    if (typeof(this.state.gateway.organizationID) === "undefined") {
      return;
    }
    OrganizationStore.getOrganization(this.state.gateway.organizationID, (org) => {
      this.setState({
        initialOrganizationOptions: [{
          value: org.id,
          label: org.displayName,
        }],
      });
    });
  }

  setInitialOrganizations() {
    OrganizationStore.getAll("", 10, 0, (totalCount, orgs) => {
      const options = orgs.map((org, i) => {
        return {
          value: org.id,
          label: org.displayName,
        };
      });

      this.setState({
        initialOrganizationOptions: options,
      });
    });
  }

  render() {
    const mapStyle = {
      height: "400px",
    };

    let position = [];

    if (typeof(this.state.gateway.latitude) !== "undefined" || typeof(this.state.gateway.longitude) !== "undefined") {
      position = [this.state.gateway.latitude, this.state.gateway.longitude];
    } else {
      position = [0,0];
    }

	var selectDisabled = !SessionStore.isAdmin();

    return(
      <div>
        <form onSubmit={this.handleSubmit}>
          <div className="form-group">
            <label className="control-label" htmlFor="name">Gateway name</label>
            <input className="form-control" id="name" type="text" placeholder="e.g. 'rooftop-gateway'" required value={this.state.gateway.name || ''} pattern="[\w-]+" onChange={this.onChange.bind(this, 'name')} />
            <p className="help-block">
              The name may only contain words, numbers and dashes.
            </p>
          </div>
          <div className="form-group">
            <label className="control-label" htmlFor="name">Gateway description</label>
            <input className="form-control" id="description" type="text" placeholder="a short description of your gateway" required value={this.state.gateway.description || ''} onChange={this.onChange.bind(this, 'description')} />
          </div>
          <div className="form-group">
            <label className="control-label" htmlFor="mac">MAC address</label>
            <input className="form-control" id="mac" type="text" placeholder="0000000000000000" pattern="[A-Fa-f0-9]{16}" required value={this.state.gateway.mac || ''} onChange={this.onChange.bind(this, 'mac')} /> 
          </div>
          <div className={"form-group " + (this.state.isGlobalAdmin && this.props.update ? '' : 'hidden')}>
            <label className="control-label" htmlFor="organization">Organization</label>
            <Select.Async
              name="organization"
              required
              options={this.state.initialOrganizationOptions}
              loadOptions={this.onOrganizationAutocomplete}
              value={this.state.gateway.organizationID}
              onChange={this.onOrganizationSelect}
              clearable={false}
              autoload={false}
              onOpen={this.setInitialOrganizations}
            /> 
            <p className="help-block">Note that moving a gateway to a different organization can only be done by global admin users.</p>
          </div>
          <div className="form-group">
            <label className="control-label" htmlFor="altitude">Gateway altitude</label>
            <input className="form-control" id="altitude" type="text" value={this.state.gateway.altitude || 0} onChange={this.onChange.bind(this, 'altitude')} />
            <p className="help-block">When the gateway has an on-board GPS, this value will be set automatically when the network received statistics from the gateway.</p>
          </div>
          <div className="form-group">
            <label className="control-label">Gateway location (<Link onClick={this.handleSetToCurrentPosition} href="#">set to current location</Link>)</label>
<<<<<<< HEAD
            <Map zoom={this.state.mapZoom} center={position} style={mapStyle} animate={true} onZoomend={this.updateZoom} scrollWheelZoom={false}>
=======
            <Map
              zoom={this.state.mapZoom}
              center={position}
              style={mapStyle}
              animate={true}
              onZoomend={this.updateZoom}
              scrollWheelZoom={false}
            >
>>>>>>> 4d7da19e
              <TileLayer
                url='//{s}.tile.openstreetmap.org/{z}/{x}/{y}.png'
                attribution='&copy; <a href="http://osm.org/copyright">OpenStreetMap</a> contributors'
              />
              <Marker position={position} draggable={true} onDragend={this.updatePosition} ref="marker" />
            </Map>
            <p className="help-block">Drag the marker to the location of the gateway. When the gateway has an on-board GPS, this value will be set automatically when the network receives statistics from the gateway.</p>
          </div>
          <div className="form-group">
          <label className="control-label" htmlFor="organization">Gateway organization</label>
          <span className="org-select"><Select
              name="organization"
              disabled={selectDisabled}
              options={this.state.organizations}
              value={this.state.gateway.organizationID}
              clearable={false}
              autosize={true}
              autoload={false}
              onChange={this.onChange.bind(this, 'organizationID')}
            /></span>
        </div>

          <hr />
          <button type="submit" className="btn btn-primary pull-right">Submit</button>
        </form>
      </div>
    );
  }
}

export default GatewayForm;<|MERGE_RESOLUTION|>--- conflicted
+++ resolved
@@ -8,12 +8,6 @@
 import OrganizationStore from "../stores/OrganizationStore";
 import LocationStore from "../stores/LocationStore";
 
-
-import OrganizationStore from "../stores/OrganizationStore";
-import SessionStore from "../stores/SessionStore";
-import LocationStore from "../stores/LocationStore";
-
-import Select from "react-select";
 
 class GatewayForm extends Component {
   constructor() {
@@ -23,11 +17,7 @@
       isGlobalAdmin: false,
       gateway: {},
       mapZoom: 15,
-<<<<<<< HEAD
-      organizations: [],
-=======
       initialOrganizationOptions: [],
->>>>>>> 4d7da19e
     };
 
     this.handleSubmit = this.handleSubmit.bind(this);
@@ -35,29 +25,10 @@
     this.updateZoom = this.updateZoom.bind(this);
     this.setToCurrentPosition = this.setToCurrentPosition.bind(this);
     this.handleSetToCurrentPosition = this.handleSetToCurrentPosition.bind(this);
-<<<<<<< HEAD
-    
-    this.getOrganizationSelectionList();
-    
-    this.setToCurrentPosition();
-    
-    // Set up number verification.  Get the decimal point for the locale by 
-    // converting the Number 0.1 to a local string, and then getting rid of the digits.
-    var decpt = 0.1.toLocaleString().replace(/\d/g, '');
-    // RegExps to eliminate invalid characters.  First, anything digit or local 
-    // decimal point or sign is allowed.  Then, the format
-    this.re = {};
-    this.re.cleanup = new RegExp( "[^0-9+-" + decpt + "]", "g" );
-	this.re.valid = new RegExp( "^[+-]?\\d+\\" + decpt + "?\\d*", "");
-	this.re.noleadingzero = new RegExp("^([+-]?)0*([1-9])");
-	this.re.noleadingzeroreplacement = "$1$2";
-    
-=======
     this.onOrganizationAutocomplete = this.onOrganizationAutocomplete.bind(this);
     this.onOrganizationSelect = this.onOrganizationSelect.bind(this);
     this.setSelectedOrganization = this.setSelectedOrganization.bind(this);
     this.setInitialOrganizations = this.setInitialOrganizations.bind(this);
->>>>>>> 4d7da19e
   }
 
   getOrganizationSelectionList() {
@@ -106,7 +77,9 @@
       gateway[field] = e.target.value;
     }
 
-    this.setState({gateway: gateway});
+    this.setState({
+      gateway: gateway,
+    });
   }
 
   updatePosition() {
@@ -133,24 +106,6 @@
       this.setSelectedOrganization();
     });
 
-<<<<<<< HEAD
-  }
-
-  setToCurrentPosition(overwrite) {
-    if (navigator.geolocation) {
-//      navigator.geolocation.getCurrentPosition((position) => {
-    	LocationStore.getLocation( (position) => {
-        if (overwrite === true || typeof(this.state.gateway.latitude) === "undefined" || typeof(this.state.gateway.longitude) === "undefined" || this.state.gateway.latitude === 0 || this.state.gateway.longitude === 0) {
-          let gateway = this.state.gateway;
-          gateway.latitude = position.coords.latitude;
-          gateway.longitude = position.coords.longitude;
-          this.setState({
-            gateway: gateway,
-          });
-        }
-      });
-    }
-=======
     this.setToCurrentPosition(false);
 
     SessionStore.on("change", () => {
@@ -171,7 +126,6 @@
         });
       }
     });
->>>>>>> 4d7da19e
   }
 
   componentWillReceiveProps(nextProps) {
@@ -181,7 +135,7 @@
       this.setSelectedOrganization();
     });
   }
-  
+
   handleSubmit(e) {
     e.preventDefault();
     this.state.gateway.altitude = parseFloat( this.state.gateway.altitude );
@@ -302,9 +256,6 @@
           </div>
           <div className="form-group">
             <label className="control-label">Gateway location (<Link onClick={this.handleSetToCurrentPosition} href="#">set to current location</Link>)</label>
-<<<<<<< HEAD
-            <Map zoom={this.state.mapZoom} center={position} style={mapStyle} animate={true} onZoomend={this.updateZoom} scrollWheelZoom={false}>
-=======
             <Map
               zoom={this.state.mapZoom}
               center={position}
@@ -313,7 +264,6 @@
               onZoomend={this.updateZoom}
               scrollWheelZoom={false}
             >
->>>>>>> 4d7da19e
               <TileLayer
                 url='//{s}.tile.openstreetmap.org/{z}/{x}/{y}.png'
                 attribution='&copy; <a href="http://osm.org/copyright">OpenStreetMap</a> contributors'
