--- conflicted
+++ resolved
@@ -61,14 +61,9 @@
           </div>
           <div id="navbar" className="navbar-collapse collapse">  
             <ul className="nav navbar-nav navbar-right">
-<<<<<<< HEAD
-              <li><Link to="#">Applications</Link></li>
-              <li className={this.state.isAdmin === true ? "" : "hidden"}><Link to={"organizations/" + SessionStore.getOrganizationID() + "/gateways"}>Gateways</Link></li>
-              <li className={this.state.isAdmin === true ? "" : "hidden"}><Link to="organizations">Organizations</Link></li>
-=======
               <li className={typeof(this.state.user.username) === "undefined" ? "hidden" : ""}><Link to="organizations">Organizations</Link></li>
->>>>>>> 9a761e7a
               <li className={this.state.isAdmin === true ? "" : "hidden"}><Link to="users">Users</Link></li>
+              <li className={this.state.isAdmin === true ? "" : "hidden"}><Link to="/channels">Channel lists</Link></li>
               <li className={"dropdown " + (typeof(this.state.user.username) === "undefined" ? "hidden" : "") + (this.state.userDropdownOpen ? "open" : "")}>
                 <Link onClick={this.userToggleDropdown} className="dropdown-toggle">{this.state.user.username} <span className="caret" /></Link>
                 <ul className="dropdown-menu" onClick={this.userToggleDropdown}>
