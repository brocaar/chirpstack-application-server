--- conflicted
+++ resolved
@@ -15,17 +15,9 @@
       user: SessionStore.getUser(),
       isAdmin: SessionStore.isAdmin(),
       userDropdownOpen: false,
-<<<<<<< HEAD
-      orgDropdownOpen: false,
     }
 
     this.userToggleDropdown = this.userToggleDropdown.bind(this);
-    this.orgToggleDropdown = this.orgToggleDropdown.bind(this);
-=======
-    }
-
-    this.userToggleDropdown = this.userToggleDropdown.bind(this);
->>>>>>> d667303f
     this.handleActions = this.handleActions.bind(this);
   }
 
@@ -34,25 +26,12 @@
 	      userDropdownOpen: !this.state.userDropdownOpen,
 	    });
 	  }
-<<<<<<< HEAD
-
-  orgToggleDropdown() {
-	    this.setState({
-	      orgDropdownOpen: !this.state.orgDropdownOpen,
-	    });
-	  }
-=======
->>>>>>> d667303f
 
   handleActions(action) {
     switch(action.type) {
       case "BODY_CLICK": {
         this.setState({
             userDropdownOpen: false,
-<<<<<<< HEAD
-            orgDropdownOpen: false,
-=======
->>>>>>> d667303f
         });
         break;
       }
