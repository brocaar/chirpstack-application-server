--- conflicted
+++ resolved
@@ -94,7 +94,24 @@
 	padding-top: 7.5px;
 }
 
-<<<<<<< HEAD
+/* map legend */
+.map-legend {
+  /* background: rgba(0,0,0, 0.5); */
+  background: rgba(255,255,255,0.7);
+  padding: 10px;
+  border-radius: 5px;
+}
+
+.map-legend ul {
+  list-style: none;
+  padding: 0;
+  margin: 0;
+  opacity: 1;
+}
+
+.map-legend ul li {
+  font-weight: bold;
+}
 /* Navbar branding */
 .navbar-brand-logo {
     display: inline;
@@ -116,23 +133,4 @@
 .footer .footerRight {
     float: right;
     margin-right: 32px;
-=======
-/* map legend */
-.map-legend {
-  /* background: rgba(0,0,0, 0.5); */
-  background: rgba(255,255,255,0.7);
-  padding: 10px;
-  border-radius: 5px;
-}
-
-.map-legend ul {
-  list-style: none;
-  padding: 0;
-  margin: 0;
-  opacity: 1;
-}
-
-.map-legend ul li {
-  font-weight: bold;
->>>>>>> f122d5b0
 }