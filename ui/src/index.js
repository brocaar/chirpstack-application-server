import React from 'react';
import ReactDOM from 'react-dom';
import { Router, Route, IndexRoute, hashHistory } from 'react-router';

import Layout from './Layout';

// applications
import ListApplications from './views/applications/ListApplications';
import CreateApplication from "./views/applications/CreateApplication";
import UpdateApplication from "./views/applications/UpdateApplication";
import ApplicationUsers from "./views/applications/ApplicationUsers";
import CreateApplicationUser from "./views/applications/CreateApplicationUser";
import UpdateApplicationUser from "./views/applications/UpdateApplicationUser";

// nodes
import ListNodes from './views/nodes/ListNodes';
import UpdateNode from './views/nodes/UpdateNode';
import CreateNode from "./views/nodes/CreateNode";
import ActivateNode from "./views/nodes/ActivateNode";

// channels
import ChannelLists from "./views/channels/ChannelLists";
import ChannelListDetails from "./views/channels/ChannelListDetails";
import CreateChannelList from "./views/channels/CreateChannelList";

// users
import Login from "./views/users/Login";
import CreateUser from "./views/users/CreateUser";
import ListUsers from "./views/users/ListUsers";
import UpdateUser from "./views/users/UpdateUser";
import UpdatePassword from "./views/users/UpdatePassword";

// gateways
import ListGateways from "./views/gateways/ListGateways";
import GatewayDetails from "./views/gateways/GatewayDetails";
import CreateGateway from "./views/gateways/CreateGateway";
import UpdateGateway from "./views/gateways/UpdateGateway";

// organizations
import ListOrganizations from './views/organizations/ListOrganizations';
import CreateOrganization from './views/organizations/CreateOrganization';
import UpdateOrganization from './views/organizations/UpdateOrganization';
<<<<<<< HEAD
=======
import OrganizationRedirect from './views/organizations/OrganizationRedirect';
>>>>>>> d667303f

// fix leaflet image source
import Leaflet from 'leaflet';
Leaflet.Icon.Default.imagePath = '//cdnjs.cloudflare.com/ajax/libs/leaflet/1.0.0/images/'

// styling
import 'bootstrap/dist/css/bootstrap.css';
import 'bootswatch/paper/bootstrap.css';
import 'react-select/dist/react-select.css';
import 'leaflet/dist/leaflet.css';
import './index.css';


ReactDOM.render(
  <Router history={hashHistory}>
    <Route path="/" component={Layout}>
      <IndexRoute component={OrganizationRedirect}></IndexRoute>
      <Route path="login" component={Login}></Route>
      <Route path="users/create" component={CreateUser}></Route>
      <Route path="users/:userID/edit" component={UpdateUser}></Route>
      <Route path="users/:userID/password" component={UpdatePassword}></Route>
      <Route path="users" component={ListUsers}></Route>
<<<<<<< HEAD
      <Route path="gateways" component={ListGateways}></Route>
      <Route path="gateways/create" component={CreateGateway}></Route>
      <Route path="gateways/:mac/edit" component={UpdateGateway}></Route>
      <Route path="gateways/:mac" component={GatewayDetails}></Route>
      <Route path="organizations" component={ListOrganizations}></Route>
      <Route path="organizations/create" component={CreateOrganization}></Route>
      <Route path="organizations/:id/edit" component={UpdateOrganization}></Route>
=======
      <Route path="channels" component={ChannelLists}></Route>
      <Route path="channels/create" component={CreateChannelList}></Route>
      <Route path="channels/:id" component={ChannelListDetails}></Route>
      <Route path="organizations" component={ListOrganizations}></Route>
      <Route path="organizations/create" component={CreateOrganization}></Route>
      <Route path="organizations/:id/edit" component={UpdateOrganization}></Route>
      <Route path="organizations/:organizationID" component={ListApplications}></Route>
      <Route path="organizations/:organizationID/applications" component={ListApplications}></Route>
      <Route path="organizations/:organizationID/applications/:applicationID/edit" component={UpdateApplication}></Route>
      <Route path="organizations/:organizationID/applications/create" component={CreateApplication}></Route>
      <Route path="organizations/:organizationID/applications/:applicationID/edit" component={UpdateApplication}></Route>
      <Route path="organizations/:organizationID/applications/:applicationID" component={ListNodes}></Route>
      <Route path="organizations/:organizationID/applications/:applicationID/users" component={ApplicationUsers}></Route>
      <Route path="organizations/:organizationID/applications/:applicationID/users/create" component={CreateApplicationUser}></Route>
      <Route path="organizations/:organizationID/applications/:applicationID/users/:userID/edit" component={UpdateApplicationUser}></Route>
      <Route path="organizations/:organizationID/applications/:applicationID/nodes/create" component={CreateNode}></Route>
      <Route path="organizations/:organizationID/applications/:applicationID/nodes/:devEUI/edit" component={UpdateNode}></Route>
      <Route path="organizations/:organizationID/applications/:applicationID/nodes/:devEUI/activation" component={ActivateNode}></Route>
      <Route path="organizations/:organizationID/gateways" component={ListGateways}></Route>
      <Route path="organizations/:organizationID/gateways/create" component={CreateGateway}></Route>
      <Route path="organizations/:organizationID/gateways/:mac" component={GatewayDetails}></Route>
      <Route path="organizations/:organizationID/gateways/:mac/edit" component={UpdateGateway}></Route>
>>>>>>> d667303f
    </Route>
  </Router>,
  document.getElementById('root')
);<|MERGE_RESOLUTION|>--- conflicted
+++ resolved
@@ -40,10 +40,7 @@
 import ListOrganizations from './views/organizations/ListOrganizations';
 import CreateOrganization from './views/organizations/CreateOrganization';
 import UpdateOrganization from './views/organizations/UpdateOrganization';
-<<<<<<< HEAD
-=======
 import OrganizationRedirect from './views/organizations/OrganizationRedirect';
->>>>>>> d667303f
 
 // fix leaflet image source
 import Leaflet from 'leaflet';
@@ -66,15 +63,6 @@
       <Route path="users/:userID/edit" component={UpdateUser}></Route>
       <Route path="users/:userID/password" component={UpdatePassword}></Route>
       <Route path="users" component={ListUsers}></Route>
-<<<<<<< HEAD
-      <Route path="gateways" component={ListGateways}></Route>
-      <Route path="gateways/create" component={CreateGateway}></Route>
-      <Route path="gateways/:mac/edit" component={UpdateGateway}></Route>
-      <Route path="gateways/:mac" component={GatewayDetails}></Route>
-      <Route path="organizations" component={ListOrganizations}></Route>
-      <Route path="organizations/create" component={CreateOrganization}></Route>
-      <Route path="organizations/:id/edit" component={UpdateOrganization}></Route>
-=======
       <Route path="channels" component={ChannelLists}></Route>
       <Route path="channels/create" component={CreateChannelList}></Route>
       <Route path="channels/:id" component={ChannelListDetails}></Route>
@@ -97,7 +85,6 @@
       <Route path="organizations/:organizationID/gateways/create" component={CreateGateway}></Route>
       <Route path="organizations/:organizationID/gateways/:mac" component={GatewayDetails}></Route>
       <Route path="organizations/:organizationID/gateways/:mac/edit" component={UpdateGateway}></Route>
->>>>>>> d667303f
     </Route>
   </Router>,
   document.getElementById('root')
