import React, { Component } from 'react';
import { Link } from 'react-router';

import Select from "react-select";

import OrganizationSelect from "../../components/OrganizationSelect";
import OrganizationStore from "../../stores/OrganizationStore";
import UserStore from "../../stores/UserStore";
import SessionStore from "../../stores/SessionStore";


class AssignUserForm extends Component {
  constructor() {
    super();

    this.state = {
      user: {},
      initialOptions: [],
    };

    this.handleSubmit = this.handleSubmit.bind(this);
    this.onAutocompleteSelect = this.onAutocompleteSelect.bind(this);
    this.onAutocomplete = this.onAutocomplete.bind(this);
    this.setInitialOptions = this.setInitialOptions.bind(this);
  }

  setInitialOptions() {
    if (this.state.initialOptions.length === 0) {
      UserStore.getAll("", 10, 0, (totalCount, users) => {
        const options = users.map((user, i) => {
          return {
            value: user.id,
            label: user.username,
          };
        });

        this.setState({
          initialOptions: options,
        });
      });
    }
  }

  handleSubmit(e) {
    e.preventDefault();
    this.props.onSubmit(this.state.user);
  }

  onChange(field, e) {
    let user = this.state.user;
    if (e.target.type === "checkbox") {
      user[field] = e.target.checked;
    } else {
      user[field] = e.target.value;
    }
    this.setState({user: user});
  }

  onAutocompleteSelect(val) {
    let user = this.state.user;
    user.userID = val.value;
    this.setState({user: user});
  }

  onAutocomplete(input, callbackFunc) {
    UserStore.getAll(input, 10, 0, (totalCount, users) => {
      const options = users.map((user, i) => {
        return {
          value: user.id,
          label: user.username,
      }}); 

      callbackFunc(null, {
        options: options,
        complete: true,
      });
    }); 
  }

  render() {
    return(
      <form onSubmit={this.handleSubmit}>
        <div className="form-group">
          <label className="control-label" htmlFor="name">Username</label>
          <Select.Async name="username" required onOpen={this.setInitialOptions} options={this.state.initialOptions} loadOptions={this.onAutocomplete} value={this.state.user.userID} onChange={this.onAutocompleteSelect} clearable={false} autoload={false} />
        </div>
        <div className="form-group">
          <label className="control-label">Admin</label>
          <div className="checkbox">
            <label>
              <input type="checkbox" name="isAdmin" id="isAdmin" checked={this.state.user.isAdmin} onChange={this.onChange.bind(this, 'isAdmin')} /> Is organization admin
            </label>
          </div>
          <p className="help-block">
            When checked, the user will be assigned admin permissions within the context of the organization.
          </p>
        </div>
        <hr />
        <button type="submit" className="btn btn-primary pull-right">Submit</button>
      </form>
    );
  }
}

class CreateUserForm extends Component {
  constructor() {
    super();

    this.state = {
      user: {},
    };

    this.handleSubmit = this.handleSubmit.bind(this);
  }  

  handleSubmit(e) {
    e.preventDefault();
    this.props.onSubmit(this.state.user);
  }

  onChange(field, e) {
    let user = this.state.user;
    if (e.target.type === "checkbox") {
      user[field] = e.target.checked;
    } else {
      user[field] = e.target.value;
    }
    this.setState({user: user});
  }

  render() {
    return(
      <form onSubmit={this.handleSubmit}>
        <div className="form-group">
          <label className="control-label" htmlFor="username">Username</label>
          <input className="form-control" id="username" type="text" placeholder="username" required value={this.state.user.username || ''} onChange={this.onChange.bind(this, 'username')} />
        </div>
        <div className="form-group">
          <label className="control-label" htmlFor="password">Password</label>
          <input className="form-control" id="password" type="password" placeholder="password" value={this.state.user.password || ''} onChange={this.onChange.bind(this, 'password')} />
        </div>
        <div className="form-group">
          <label className="control-label">Admin</label>
          <div className="checkbox">
            <label>
              <input type="checkbox" name="isAdmin" id="isAdmin" checked={this.state.user.isAdmin} onChange={this.onChange.bind(this, 'isAdmin')} /> Is organization admin
            </label>
          </div>
          <p className="help-block">
            When checked, the user will be assigned admin permissions within the context of the organization.
          </p>
        </div>
        <hr />
        <button type="submit" className="btn btn-primary pull-right">Submit</button>
      </form>
    );
  }
}


class CreateOrganizationUser extends Component {
  static contextTypes = {
    router: React.PropTypes.object.isRequired
  };

  constructor() {
    super();

    this.state = {
<<<<<<< HEAD
      organization: {},
      user: {},
      activeTab: "assign",
=======
      activeTab: "create",
      displayAssignUser: false,
>>>>>>> 4d7da19e
    };

    this.changeTab = this.changeTab.bind(this);
    this.handleAssign = this.handleAssign.bind(this);
    this.handleCreateAndAssign = this.handleCreateAndAssign.bind(this);
  }

<<<<<<< HEAD
  componentWillMount() {
    OrganizationStore.getOrganization(this.props.params.organizationID, (organization) => {
      this.setState({
        organization: organization,
=======
  componentDidMount() {
    this.setState({
      displayAssignUser: SessionStore.isAdmin() || !SessionStore.getSetting('disableAssignExistingUsers'),
      activeTab: (SessionStore.isAdmin() || !SessionStore.getSetting('disableAssignExistingUsers')) ? 'assign' : 'create',
    });

    SessionStore.on("change", () => {
      this.setState({
        displayAssignUser: SessionStore.isAdmin() || !SessionStore.getSetting('disableAssignExistingUsers'),
        activeTab: (SessionStore.isAdmin() || !SessionStore.getSetting('disableAssignExistingUsers')) ? 'assign' : 'create',
>>>>>>> 4d7da19e
      });
    });
  }

  changeTab(e) {
    e.preventDefault();
    this.setState({
      activeTab: e.target.getAttribute('aria-controls'),
    });
  }

  handleAssign(user) {
    OrganizationStore.addUser(this.props.params.organizationID, user, (responseData) => {
      this.context.router.push("/organizations/"+this.props.params.organizationID+"/users");
    }); 
  }

  handleCreateAndAssign(user) {
    UserStore.createUser({username: user.username, password: user.password, isActive: true, organizations: [{organizationID: this.props.params.organizationID, isAdmin: user.isAdmin}]}, (resp) => {
      this.context.router.push("/organizations/"+this.props.params.organizationID+"/users");
    });
  }

  render() {
    return(
      <div>
        <ol className="breadcrumb">
          <li><Link to="/">Dashboard</Link></li>
          <li><Link to="/organizations">Organizations</Link></li>
          <li><Link to={`/organizations/${this.state.organization.id}`}>{this.state.organization.name}</Link></li>
          <li><Link to={`/organizations/${this.state.organization.id}/users`}>Users</Link></li>
          <li className="active">Add user</li>
        </ol>
        <hr />
        <div className="panel panel-default">
          <div className="panel-body">
            <ul className="nav nav-tabs">
              <li role="presentation" className={(this.state.activeTab === "assign" ? 'active' : '') + " " + (this.state.displayAssignUser ? '' : 'hidden')}><a onClick={this.changeTab} href="#assign" aria-controls="assign">Assign existing user</a></li>
              <li role="presentation" className={(this.state.activeTab === "create" ? 'active' : '')}><a onClick={this.changeTab} href="#create" aria-controls="create">Create and assign user</a></li>
            </ul>
            <hr />
            <div className={(this.state.activeTab === "assign" ? '' : 'hidden')}>
              <AssignUserForm onSubmit={this.handleAssign} />
            </div>
            <div className={(this.state.activeTab === "create" ? '' : 'hidden')}>
              <CreateUserForm onSubmit={this.handleCreateAndAssign} />
            </div>
          </div>
        </div>
      </div>
    );
  }
}

export default CreateOrganizationUser;<|MERGE_RESOLUTION|>--- conflicted
+++ resolved
@@ -167,14 +167,8 @@
     super();
 
     this.state = {
-<<<<<<< HEAD
-      organization: {},
-      user: {},
-      activeTab: "assign",
-=======
       activeTab: "create",
       displayAssignUser: false,
->>>>>>> 4d7da19e
     };
 
     this.changeTab = this.changeTab.bind(this);
@@ -182,12 +176,6 @@
     this.handleCreateAndAssign = this.handleCreateAndAssign.bind(this);
   }
 
-<<<<<<< HEAD
-  componentWillMount() {
-    OrganizationStore.getOrganization(this.props.params.organizationID, (organization) => {
-      this.setState({
-        organization: organization,
-=======
   componentDidMount() {
     this.setState({
       displayAssignUser: SessionStore.isAdmin() || !SessionStore.getSetting('disableAssignExistingUsers'),
@@ -198,7 +186,6 @@
       this.setState({
         displayAssignUser: SessionStore.isAdmin() || !SessionStore.getSetting('disableAssignExistingUsers'),
         activeTab: (SessionStore.isAdmin() || !SessionStore.getSetting('disableAssignExistingUsers')) ? 'assign' : 'create',
->>>>>>> 4d7da19e
       });
     });
   }
@@ -226,10 +213,9 @@
     return(
       <div>
         <ol className="breadcrumb">
-          <li><Link to="/">Dashboard</Link></li>
-          <li><Link to="/organizations">Organizations</Link></li>
-          <li><Link to={`/organizations/${this.state.organization.id}`}>{this.state.organization.name}</Link></li>
-          <li><Link to={`/organizations/${this.state.organization.id}/users`}>Users</Link></li>
+          <li><OrganizationSelect organizationID={this.props.params.organizationID} /></li>
+          <li><Link to={`/organizations/${this.props.params.organizationID}`}>Dashboard</Link></li>
+          <li><Link to={`/organizations/${this.props.params.organizationID}/users`}>Users</Link></li>
           <li className="active">Add user</li>
         </ol>
         <hr />
