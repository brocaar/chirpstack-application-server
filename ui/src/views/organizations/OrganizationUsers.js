--- conflicted
+++ resolved
@@ -39,12 +39,6 @@
   }
 
   componentDidMount() {
-    OrganizationStore.getOrganization(this.props.params.organizationID, (organization) => {
-      this.setState({
-        organization: organization,
-      });
-    });
-
     this.updatePage(this.props);
   }
 
@@ -65,24 +59,18 @@
   }
 
   render() {
-    const UserRows = this.state.users.map((user, i) => <OrganizationUserRow key={user.id} organization={this.state.organization} user={user} />);
+    const UserRows = this.state.users.map((user, i) => <OrganizationUserRow key={user.id} organizationID={this.props.params.organizationID} user={user} />);
 
     return(
       <div>
         <ol className="breadcrumb">
-<<<<<<< HEAD
-          <li><Link to="/">Dashboard</Link></li>
-          <li><Link to="/organizations">Organizations</Link></li>
-          <li><Link to={`/organizations/${this.state.organization.id}`}>{this.state.organization.name}</Link></li>
-=======
           <li><Link to="/organizations">Organizations</Link></li>
           <li><OrganizationSelect organizationID={this.props.params.organizationID} /></li>
->>>>>>> 9a761e7a
           <li className="active">Users</li>
         </ol>
         <div className="clearfix">
           <div className="btn-group pull-right" role="group" aria-label="...">
-            <Link to={`/organizations/${this.state.organization.id}/users/create`}><button type="button" className="btn btn-default">Add user</button></Link>
+            <Link to={`/organizations/${this.props.params.organizationID}/users/create`}><button type="button" className="btn btn-default">Add user</button></Link>
           </div>
         </div>
         <hr />
@@ -101,7 +89,7 @@
               </tbody>
             </table>
           </div>
-          <Pagination pages={this.state.pages} currentPage={this.state.pageNumber} pathname={`organizations/${this.state.organization.id}/users`} />
+          <Pagination pages={this.state.pages} currentPage={this.state.pageNumber} pathname={`/organizations/${this.props.params.organizationID}/users`} />
         </div>
       </div>
     );
