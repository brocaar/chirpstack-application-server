--- conflicted
+++ resolved
@@ -65,6 +65,7 @@
   }
 }
 
+
 class UpdateOrganizationUser extends Component {
   static contextTypes = {
     router: React.PropTypes.object.isRequired
@@ -74,7 +75,6 @@
     super();
 
     this.state = {
-      organization: {},
       user: {},
     };
 
@@ -83,12 +83,6 @@
   }
 
   componentWillMount() {
-    OrganizationStore.getOrganization(this.props.params.organizationID, (organization) => {
-      this.setState({
-        organization: organization,
-      });
-    });
-
     OrganizationStore.getUser(this.props.params.organizationID, this.props.params.userID, (user) => {
       this.setState({
         user: user,
@@ -114,16 +108,9 @@
     return(
       <div>
         <ol className="breadcrumb">
-<<<<<<< HEAD
-          <li><Link to="/">Dashboard</Link></li>
-          <li><Link to="/organizations">Organizations</Link></li>
-          <li><Link to={`/organizations/${this.state.organization.id}`}>{this.state.organization.name}</Link></li>
-          <li><Link to={`/organizations/${this.state.organization.id}/users`}>Users</Link></li>
-=======
           <li><Link to="/organizations">Organizations</Link></li>
           <li><OrganizationSelect organizationID={this.props.params.organizationID} /></li>
           <li><Link to={`/organizations/${this.props.params.organizationID}/users`}>Users</Link></li>
->>>>>>> 9a761e7a
           <li className="active">{this.state.user.username}</li>
         </ol>
         <div className="clearfix">
